// @author Couchbase <info@couchbase.com>
// @copyright 2015 Couchbase, Inc.
//
// Licensed under the Apache License, Version 2.0 (the "License");
// you may not use this file except in compliance with the License.
// You may obtain a copy of the License at
//
//      http://www.apache.org/licenses/LICENSE-2.0
//
// Unless required by applicable law or agreed to in writing, software
// distributed under the License is distributed on an "AS IS" BASIS,
// WITHOUT WARRANTIES OR CONDITIONS OF ANY KIND, either express or implied.
// See the License for the specific language governing permissions and
// limitations under the License.

// Package cbauthimpl contains internal implementation details of
// cbauth. It's APIs are subject to change without notice.
package cbauthimpl

import (
	"encoding/json"
	"errors"
	"fmt"
	"io"
	"io/ioutil"
	"net/http"
	"net/url"
	"sync"
	"time"
)

// ErrNoAuth is an error that is returned when the user credentials
// are not recognized
var ErrNoAuth = errors.New("Authentication failure")

// Node struct is used as part of Cache messages to describe creds and
// ports of some cluster node.
type Node struct {
	Host     string
	User     string
	Password string
	Ports    []int
	Local    bool
}

func matchHost(n Node, host string) bool {
	if n.Host == "127.0.0.1" {
		return true
	}
	if host == "127.0.0.1" && n.Local {
		return true
	}
	return host == n.Host
}

func getMemcachedCreds(n Node, host string, port int) (user, password string) {
	if !matchHost(n, host) {
		return "", ""
	}
	for _, p := range n.Ports {
		if p == port {
			return n.User, n.Password
		}
	}
	return "", ""
}

type credsDB struct {
	nodes              []Node
	authCheckURL       string
	permissionCheckURL string
	specialUser        string
	specialPassword    string
	permissionsVersion int
	authVersion        int
}

// Cache is a structure into which the revrpc json is unmarshalled
type Cache struct {
	Nodes              []Node
	AuthCheckURL       string `json:"authCheckUrl"`
	PermissionCheckURL string `json:"permissionCheckUrl"`
	SpecialUser        string `json:"specialUser"`
	PermissionsVersion int
	AuthVersion        int
}

// CredsImpl implements cbauth.Creds interface.
type CredsImpl struct {
	name     string
	source   string
	password string
	db       *credsDB
	s        *Svc
}

// Name method returns user name (e.g. for auditing)
func (c *CredsImpl) Name() string {
	return c.name
}

// Source method returns user source (for auditing)
func (c *CredsImpl) Source() string {
	switch c.source {
	case "admin", "ro_admin":
		return "ns_server"
	}
	return c.source
}

// IsAllowed method returns true if the permission is granted
// for these credentials
func (c *CredsImpl) IsAllowed(permission string) (bool, error) {
	return checkPermission(c.s, c.name, c.source, permission)
}

func verifySpecialCreds(db *credsDB, user, password string) bool {
	return len(user) > 0 && user[0] == '@' && password == db.specialPassword
}

<<<<<<< HEAD
// Svc is a struct that holds state of cbauth service.
type Svc struct {
	l             sync.Mutex
	db            *credsDB
	staleErr      error
	freshChan     chan struct{}
	upCache       *LRUCache
	upCacheOnce   sync.Once
	authCache     *LRUCache
	authCacheOnce sync.Once
=======
func checkBucketPassword(db *credsDB, bucket, givenPassword string) bool {
	// TODO: one day we'll care enough to do something like
	// subtle.ConstantTimeCompare, but note that it's going to be
	// trickier than just using that function alone. For that
	// reason, I'm keeping away from trouble for now.
	pwd, exists := db.buckets[bucket]
	return exists && pwd == givenPassword
}

type semaphore chan int

func (s semaphore) signal() {
	<-s
}

func (s semaphore) wait() {
	s <- 1
}

// Svc is a struct that holds state of cbauth service.
type Svc struct {
	l          sync.Mutex
	db         *credsDB
	staleErr   error
	freshChan  chan struct{}
	upCache    *userPermissionCache
	cacheOnce  sync.Once
	httpClient *http.Client
	semaphore  semaphore
>>>>>>> c2fbf5e0
}

func cacheToCredsDB(c *Cache) (db *credsDB) {
	db = &credsDB{
		nodes:              c.Nodes,
		authCheckURL:       c.AuthCheckURL,
		permissionCheckURL: c.PermissionCheckURL,
		specialUser:        c.SpecialUser,
		permissionsVersion: c.PermissionsVersion,
		authVersion:        c.AuthVersion,
	}
	for _, node := range db.nodes {
		if node.Local {
			db.specialPassword = node.Password
			break
		}
	}
	return
}

func updateDBLocked(s *Svc, db *credsDB) {
	s.db = db
	if s.freshChan != nil {
		close(s.freshChan)
		s.freshChan = nil
	}
}

// UpdateDB is a revrpc method that is used by ns_server update cbauth
// state.
func (s *Svc) UpdateDB(c *Cache, outparam *bool) error {
	if outparam != nil {
		*outparam = true
	}
	// BUG(alk): consider some kind of CAS later
	db := cacheToCredsDB(c)
	s.l.Lock()
	updateDBLocked(s, db)
	s.l.Unlock()
	return nil
}

// ResetSvc marks service's db as stale.
func ResetSvc(s *Svc, staleErr error) {
	if staleErr == nil {
		panic("staleErr must be non-nil")
	}
	s.l.Lock()
	s.staleErr = staleErr
	updateDBLocked(s, nil)
	s.l.Unlock()
}

func staleError(s *Svc) error {
	if s.staleErr == nil {
		panic("impossible Svc state where staleErr is nil!")
	}
	return s.staleErr
}

// NewSVC constructs Svc instance. Period is initial period of time
// where attempts to access stale DB won't cause DBStaleError responses,
// but service will instead wait for UpdateDB call.
func NewSVC(period time.Duration, staleErr error) *Svc {
	return NewSVCForTest(period, staleErr, func(period time.Duration, freshChan chan struct{}, body func()) {
		time.AfterFunc(period, body)
	})
}

// NewSVCForTest constructs Svc isntance.
func NewSVCForTest(period time.Duration, staleErr error, waitfn func(time.Duration, chan struct{}, func())) *Svc {
	if staleErr == nil {
		panic("staleErr must be non-nil")
	}

	s := &Svc{staleErr: staleErr, semaphore: make(semaphore, 10)}

	defaultTransport, ok := http.DefaultTransport.(*http.Transport)
	if !ok {
		panic("http.DefaultTransport not an *http.Transport")
	}
	customTransport := *defaultTransport
	customTransport.MaxIdleConnsPerHost = 100
	s.SetTransport(&customTransport)

	if period != time.Duration(0) {
		s.freshChan = make(chan struct{})
		waitfn(period, s.freshChan, func() {
			s.l.Lock()
			if s.freshChan != nil {
				close(s.freshChan)
				s.freshChan = nil
			}
			s.l.Unlock()
		})
	}
	return s
}

// SetTransport allows to change RoundTripper for Svc
func (s *Svc) SetTransport(rt http.RoundTripper) {
	s.httpClient = &http.Client{Transport: rt}
}

func fetchDB(s *Svc) *credsDB {
	s.l.Lock()
	db := s.db
	c := s.freshChan
	s.l.Unlock()

	if db != nil || c == nil {
		return db
	}

	// if db is stale try to wait a bit
	<-c
	// double receive doesn't change anything from correctness
	// standpoint (we close channel), but helps a lot for tests
	<-c
	s.l.Lock()
	db = s.db
	s.l.Unlock()

	return db
}

const tokenHeader = "ns-server-ui"

// IsAuthTokenPresent returns true iff ns_server's ui token header
// ("ns-server-ui") is set to "yes". UI is using that header to
// indicate that request is using so called token auth.
func IsAuthTokenPresent(req *http.Request) bool {
	return req.Header.Get(tokenHeader) == "yes"
}

func copyHeader(name string, from, to http.Header) {
	if val := from.Get(name); val != "" {
		to.Set(name, val)
	}
}

func verifyPasswordOnServer(s *Svc, user, password string) (*CredsImpl, error) {
	req, err := http.NewRequest("GET", "http://host/", nil)
	if err != nil {
		panic("Must not happen: " + err.Error())
	}
	req.SetBasicAuth(user, password)
	return VerifyOnServer(s, req.Header)
}

// VerifyOnServer authenticates http request by calling POST /_cbauth REST endpoint
func VerifyOnServer(s *Svc, reqHeaders http.Header) (*CredsImpl, error) {
	db := fetchDB(s)
	if db == nil {
		return nil, staleError(s)
	}

	if s.db.authCheckURL == "" {
		return nil, ErrNoAuth
	}

	s.semaphore.wait()
	defer s.semaphore.signal()

	req, err := http.NewRequest("POST", db.authCheckURL, nil)
	if err != nil {
		panic(err)
	}

	copyHeader(tokenHeader, reqHeaders, req.Header)
	copyHeader("ns-server-auth-token", reqHeaders, req.Header)
	copyHeader("Cookie", reqHeaders, req.Header)
	copyHeader("Authorization", reqHeaders, req.Header)

	hresp, err := s.httpClient.Do(req)
	if err != nil {
		return nil, err
	}
	defer hresp.Body.Close()
	defer io.Copy(ioutil.Discard, hresp.Body)

	if hresp.StatusCode == 401 {
		return nil, ErrNoAuth
	}

	if hresp.StatusCode != 200 {
		err = fmt.Errorf("Expecting 200 or 401 from ns_server auth endpoint. Got: %s", hresp.Status)
		return nil, err
	}

	body, err := ioutil.ReadAll(hresp.Body)
	if err != nil {
		return nil, err
	}

	resp := struct {
		User, Source string
	}{}
	err = json.Unmarshal(body, &resp)
	if err != nil {
		return nil, err
	}

	rv := CredsImpl{name: resp.User, source: resp.Source, db: db, s: s}
	return &rv, nil
}

type userPermission struct {
	version    int
	user       string
	src        string
	permission string
}

func checkPermission(s *Svc, user, source, permission string) (bool, error) {
	db := fetchDB(s)
	if db == nil {
		return false, staleError(s)
	}

	s.upCacheOnce.Do(func() { s.upCache = NewLRUCache(1024) })

	key := userPermission{db.permissionsVersion, user, source, permission}

	allowed, found := s.upCache.Get(key)
	if found {
		return allowed.(bool), nil
	}

<<<<<<< HEAD
	allowedOnServer, err := checkPermissionOnServer(db, user, source, permission)
=======
	allowed, err := checkPermissionOnServer(s, db, user, source, permission)
>>>>>>> c2fbf5e0
	if err != nil {
		return false, err
	}
	s.upCache.Set(key, allowedOnServer)
	return allowedOnServer, nil
}

func checkPermissionOnServer(s *Svc, db *credsDB, user, source, permission string) (bool, error) {
	s.semaphore.wait()
	defer s.semaphore.signal()

	req, err := http.NewRequest("GET", db.permissionCheckURL, nil)
	if err != nil {
		return false, err
	}
	req.SetBasicAuth(db.specialUser, db.specialPassword)

	v := url.Values{}
	v.Set("user", user)
	v.Set("src", source)
	v.Set("permission", permission)
	req.URL.RawQuery = v.Encode()

	hresp, err := s.httpClient.Do(req)
	if err != nil {
		return false, err
	}
	defer hresp.Body.Close()
	defer io.Copy(ioutil.Discard, hresp.Body)

	switch hresp.StatusCode {
	case 200:
		return true, nil
	case 401:
		return false, nil
	}
	return false, fmt.Errorf("Unexpected return code %v", hresp.StatusCode)
}

type userPassword struct {
	version  int
	user     string
	password string
}

type userIdentity struct {
	user string
	src  string
}

// VerifyPassword verifies given user/password creds against cbauth
// password database. Returns nil, nil if given creds are not
// recognised at all.
func VerifyPassword(s *Svc, user, password string) (*CredsImpl, error) {
	db := fetchDB(s)
	if db == nil {
		return nil, staleError(s)
	}

	if verifySpecialCreds(db, user, password) {
		return &CredsImpl{
			name:     user,
			password: password,
			db:       db,
			s:        s,
			source:   "admin"}, nil
	}

	s.authCacheOnce.Do(func() { s.authCache = NewLRUCache(256) })

	key := userPassword{db.authVersion, user, password}

	id, found := s.authCache.Get(key)
	if found {
		identity := id.(userIdentity)
		return &CredsImpl{
			name:     identity.user,
			password: password,
			db:       db,
			s:        s,
			source:   identity.src}, nil
	}

	rv, err := verifyPasswordOnServer(s, user, password)
	if err != nil {
		return nil, err
	}

	if rv.source == "admin" || rv.source == "builtin" {
		s.authCache.Set(key, userIdentity{rv.name, rv.source})
	}
	return rv, nil
}

// GetCreds returns service password for given host and port
// together with memcached admin name and http special user.
// Or "", "", "", nil if host/port represents unknown service.
func GetCreds(s *Svc, host string, port int) (memcachedUser, user, pwd string, err error) {
	db := fetchDB(s)
	if db == nil {
		return "", "", "", staleError(s)
	}
	for _, n := range db.nodes {
		memcachedUser, pwd = getMemcachedCreds(n, host, port)
		if memcachedUser != "" {
			user = db.specialUser
			return
		}
	}
	return
}<|MERGE_RESOLUTION|>--- conflicted
+++ resolved
@@ -118,7 +118,16 @@
 	return len(user) > 0 && user[0] == '@' && password == db.specialPassword
 }
 
-<<<<<<< HEAD
+type semaphore chan int
+
+func (s semaphore) signal() {
+	<-s
+}
+
+func (s semaphore) wait() {
+	s <- 1
+}
+
 // Svc is a struct that holds state of cbauth service.
 type Svc struct {
 	l             sync.Mutex
@@ -129,37 +138,8 @@
 	upCacheOnce   sync.Once
 	authCache     *LRUCache
 	authCacheOnce sync.Once
-=======
-func checkBucketPassword(db *credsDB, bucket, givenPassword string) bool {
-	// TODO: one day we'll care enough to do something like
-	// subtle.ConstantTimeCompare, but note that it's going to be
-	// trickier than just using that function alone. For that
-	// reason, I'm keeping away from trouble for now.
-	pwd, exists := db.buckets[bucket]
-	return exists && pwd == givenPassword
-}
-
-type semaphore chan int
-
-func (s semaphore) signal() {
-	<-s
-}
-
-func (s semaphore) wait() {
-	s <- 1
-}
-
-// Svc is a struct that holds state of cbauth service.
-type Svc struct {
-	l          sync.Mutex
-	db         *credsDB
-	staleErr   error
-	freshChan  chan struct{}
-	upCache    *userPermissionCache
-	cacheOnce  sync.Once
-	httpClient *http.Client
-	semaphore  semaphore
->>>>>>> c2fbf5e0
+	httpClient    *http.Client
+	semaphore     semaphore
 }
 
 func cacheToCredsDB(c *Cache) (db *credsDB) {
@@ -389,11 +369,7 @@
 		return allowed.(bool), nil
 	}
 
-<<<<<<< HEAD
-	allowedOnServer, err := checkPermissionOnServer(db, user, source, permission)
-=======
-	allowed, err := checkPermissionOnServer(s, db, user, source, permission)
->>>>>>> c2fbf5e0
+	allowedOnServer, err := checkPermissionOnServer(s, db, user, source, permission)
 	if err != nil {
 		return false, err
 	}
