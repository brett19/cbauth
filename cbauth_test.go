--- conflicted
+++ resolved
@@ -704,18 +704,7 @@
 	wg := sync.WaitGroup{}
 	wg.Add(1)
 	go func() {
-<<<<<<< HEAD
-		runRPCForSvc(rpcsvc, a.svc)
-=======
-		oldDef := revrpc.DefaultBabysitErrorPolicy.(revrpc.DefaultErrorPolicy)
-		defer func() {
-			revrpc.DefaultBabysitErrorPolicy = oldDef
-		}()
-		tmpDef := oldDef
-		tmpDef.RestartsToExit = 1
-		revrpc.DefaultBabysitErrorPolicy = tmpDef
 		runRPCForSvc(rpcsvc, a.svc, getCbauthErrorPolicy(a.svc, false))
->>>>>>> 679004f6
 		wg.Done()
 	}()
 
