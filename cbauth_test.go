package cbauth

import (
	"fmt"
	"io/ioutil"
	"log"
	"net/http"
	"net/http/httptest"
	"strings"
	"sync"
	"testing"
	"time"

	"github.com/couchbase/cbauth/cbauthimpl"
	"github.com/couchbase/cbauth/revrpc"
)

func newAuth(initPeriod time.Duration) *authImpl {
	return &authImpl{cbauthimpl.NewSVC(initPeriod, &DBStaleError{})}
}

func (a *authImpl) setTransport(rt http.RoundTripper) {
	a.svc.SetTransport(rt)
}

func must(err error) {
	if err != nil {
		panic(err)
	}
}

func newAuthForTest(body func(freshChan chan struct{}, timeoutBody func())) *authImpl {
	testDur := 555 * time.Hour

	wf := func(period time.Duration, ch chan struct{}, timeoutBody func()) {
		if period != testDur {
			panic(period)
		}
		body(ch, timeoutBody)
	}

	return &authImpl{cbauthimpl.NewSVCForTest(testDur, &DBStaleError{}, wf)}
}

func acc(ok bool, err error) bool {
	must(err)
	return ok
}

func assertAdmins(t *testing.T, c Creds, needAdmin, needROAdmin bool) {
	if acc(c.IsAllowed("cluster.admin.settings!write")) != needAdmin {
		t.Fatalf("admin access must be: %v", needAdmin)
	}
	roadmin := !acc(c.IsAllowed("cluster.admin.settings!write")) &&
		acc(c.IsAllowed("cluster.admin.security!read"))
	if roadmin != needROAdmin {
		t.Fatalf("ro-admin access must be: %v", needROAdmin)
	}
}

func newCache(a *authImpl) *cbauthimpl.Cache {
	url := "http://127.0.0.1:9000"
	return &cbauthimpl.Cache{
		AuthCheckURL:       url + "/_auth",
		PermissionCheckURL: url + "/_permissions",
	}
}

type testingRoundTripper struct {
	t       *testing.T
	baseURL string
	user    string
	source  string
	token   string
	tripped bool
}

func newTestingRT(t *testing.T) *testingRoundTripper {
	return &testingRoundTripper{
		t:       t,
		baseURL: "http://127.0.0.1:9000",
	}
}

func (rt *testingRoundTripper) RoundTrip(req *http.Request) (res *http.Response, err error) {
	path := strings.TrimPrefix(req.URL.String(), rt.baseURL)

	if req.URL.String() == path {
		log.Fatalf("Bad url: %v", req.URL)
	}

	switch {
	case req.Method == "POST" && path == "/_auth":
		return rt.authRoundTrip(req)
	case req.Method == "GET" && strings.HasPrefix(path, "/_permissions"):
		return rt.permissionsRoundTrip(req)
	}

	log.Fatalf("Unrecognized call, method: %s, path: %s", req.Method, path)
	return
}

func respond(req *http.Request, statusCode int, response string) *http.Response {
	respBody := ioutil.NopCloser(strings.NewReader(response))

	status := "None"
	switch statusCode {
	case 401:
		status = "401 Unauthorized"
	case 200:
		status = "200 OK"
	}

	return &http.Response{
		Status:        status,
		StatusCode:    statusCode,
		Proto:         "HTTP/1.0",
		ProtoMajor:    1,
		ProtoMinor:    0,
		Header:        http.Header{},
		Body:          respBody,
		ContentLength: -1,
		Trailer:       http.Header{},
		Request:       req,
	}
}

func (rt *testingRoundTripper) permissionsRoundTrip(req *http.Request) (res *http.Response, err error) {
	params := req.URL.Query()
	permission := params["permission"]
	user := params["user"]
	src := params["src"]

	if permission == nil || user == nil || src == nil {
		log.Fatalf("Missing parameters in request: %s", req.URL.String())
	}

	statusCode := 401

	switch src[0] {
	case "admin":
		statusCode = 200
	case "bucket":
		if permission[0] == "cluster.bucket["+user[0]+"].data!write" {
			statusCode = 200
		}
	case "anonymous":
		if permission[0] == "cluster.bucket[default].data!write" {
			statusCode = 200
		}
	}
	return respond(req, statusCode, ""), nil
}

func (rt *testingRoundTripper) authRoundTrip(req *http.Request) (res *http.Response, err error) {
	if rt.tripped {
		log.Fatalf("Already tripped")
	}

	rt.tripped = true

	statusCode := 200

	if req.Header.Get("ns-server-ui") == "yes" {
		token, err := req.Cookie("ui-auth-q")
		if err != nil || rt.token != token.Value {
			statusCode = 401
		}
	} else {
		log.Fatal("Expect to be called only with ns-server-ui=yes")
	}

	response := ""
	if statusCode == 200 {
		response = fmt.Sprintf(`{"user": "%s", "source": "%s"}`, rt.user, rt.source)
	}

	return respond(req, statusCode, response), nil
}

func (rt *testingRoundTripper) assertTripped(t *testing.T, expected bool) {
	if rt.tripped != expected {
		t.Fatalf("Tripped is not expected. Have: %v, need: %v", rt.tripped, expected)
	}
}

func (rt *testingRoundTripper) setTokenAuth(user, source, token string) {
	rt.token = token
	rt.source = source
	rt.user = user
}

func TestStaleBasic(t *testing.T) {
	for _, period := range []time.Duration{1, 0} {
		a := newAuth(period)
		_, err := a.Auth("asd", "bsd")
		if _, ok := err.(*DBStaleError); !ok {
			t.Fatalf("For period: %v expect ErrStale in stale state. Got %v", period, err)
		}
	}
}

func TestStale(t *testing.T) {
	sync1 := make(chan bool)
	sync2 := make(chan bool)

	go func() {
		sync1 <- true
		sync2 <- true
		close(sync2)
	}()

	a := newAuthForTest(func(ch chan struct{}, timeoutBody func()) {
		<-sync1
		go func() {
			<-sync2
			timeoutBody()
		}()
	})

	_, err := a.Auth("a", "b")
	if _, ok := err.(*DBStaleError); !ok {
		t.Fatalf("Expect ErrStale in stale state. Got %v", err)
	}

	if _, ok := <-sync2; ok {
		t.Fatal("Some bad sync")
	}

}

<<<<<<< HEAD
=======
func doTestStaleThenAdmin(t *testing.T, updateBeforeTimer bool) {
	timerchan := make(chan bool)
	var freshChan chan struct{}
	a := newAuthForTest(func(ch chan struct{}, timeoutBody func()) {
		freshChan = ch
		go func() {
			<-timerchan
			timeoutBody()
		}()
	})
	a.setTransport(newTestingRT(t))

	updatechan := make(chan bool)
	go func() {
		c := newCache(a)
		c.Admin = mkUser("admin", "asdasd", "nacl")
		<-updatechan
		must(a.svc.UpdateDB(c, nil))
		<-updatechan
	}()

	go func() {
		freshChan <- struct{}{}
		if !updateBeforeTimer {
			close(timerchan)
			return
		}

		updatechan <- true
		updatechan <- true
		close(timerchan)
	}()

	cred, err := a.Auth("admin", "asdasd")
	if updateBeforeTimer {
		must(err)
		if ok, _ := cred.IsAllowed("cluster.admin.settings!write"); !ok {
			t.Fatal("user admin must be recognised as admin")
		}
	} else {
		if _, ok := err.(*DBStaleError); !ok {
			t.Fatal("db must be stale")
		}
		updatechan <- true
		updatechan <- true
	}

	if _, ok := <-timerchan; ok {
		t.Fatal("timerchan must be closed")
	}

	cred, err = a.Auth("admin", "badpass")
	if err != ErrNoAuth {
		t.Fatalf("badpass must not work. Instead got: %v and %v", cred, err)
	}

	cred, err = a.Auth("admin", "asdasd")
	must(err)
	if ok, _ := cred.IsAllowed("cluster.admin.settings!write"); !ok {
		t.Fatal("user admin must be recognised as admin")
	}
}

func TestStaleThenAdminTimerCase(t *testing.T) {
	doTestStaleThenAdmin(t, false)
}

func TestStaleThenAdminUpdateCase(t *testing.T) {
	doTestStaleThenAdmin(t, true)
}

func mkBucket(name, pwd string) (rv cbauthimpl.Bucket) {
	rv.Name = name
	rv.Password = pwd
	return
}

func canAccessBucket(c Creds, bucket string) bool {
	return acc(c.IsAllowed("cluster.bucket[" + bucket + "].data!write"))
}

func TestBucketsAuth(t *testing.T) {
	a := newAuth(0)
	a.setTransport(newTestingRT(t))

	cache := newCache(a)
	cache.Buckets = append(cbauthimpl.Cache{}.Buckets, mkBucket("default", ""), mkBucket("foo", "bar"))
	must(a.svc.UpdateDB(cache, nil))

	c, err := a.Auth("foo", "bar")
	must(err)
	if !canAccessBucket(c, "foo") {
		t.Fatal("Expect foo access with right pw to work")
	}
	if canAccessBucket(c, "default") {
		t.Fatal("Expect default access to not work when authed towards foo")
	}
	if canAccessBucket(c, "unknown") {
		t.Fatal("Expect unknown bucket access to not work")
	}
	assertAdmins(t, c, false, false)

	c, err = a.Auth("foo", "notbar")
	if err != ErrNoAuth {
		t.Fatalf("Expect wrong password auth to fail. Got: %v and %v", c, err)
	}

	c, err = a.Auth("", "")
	must(err)
	assertAdmins(t, c, false, false)
	if canAccessBucket(c, "foo") {
		t.Fatal("Expect foo access to not work under anon auth")
	}
	if !canAccessBucket(c, "default") {
		t.Fatal("Expect default access to work under anon auth")
	}

	// now somebody deletes no-password default bucket
	must(a.svc.UpdateDB(&cbauthimpl.Cache{
		Buckets: append(cbauthimpl.Cache{}.Buckets,
			mkBucket("foo", "bar"))}, nil))
	c, err = a.Auth("foo", "bar")
	must(err)
	assertAdmins(t, c, false, false)
	if !canAccessBucket(c, "foo") {
		t.Fatal("Expect foo access to work under right pw")
	}
	// and no password access should not work
	c, err = a.Auth("", "")
	if err != ErrNoAuth {
		t.Fatalf("Expect no password access to fail after deletion of default bucket. Got: %v and %v", c, err)
	}
}

>>>>>>> c2fbf5e0
func mkNode(host, user, pwd string, ports []int, local bool) (rv cbauthimpl.Node) {
	rv.Host = host
	rv.User = user
	rv.Password = pwd
	rv.Ports = ports
	rv.Local = local
	return
}

func TestServicePwd(t *testing.T) {
	a := newAuth(0)
	c := cbauthimpl.Cache{
		Nodes: append(cbauthimpl.Cache{}.Nodes,
			mkNode("beta.local", "_admin", "foobar", []int{9000, 12000}, false),
			mkNode("chi.local", "_admin", "barfoo", []int{9001, 12001}, false)),
		SpecialUser: "@component",
	}

	must(a.svc.UpdateDB(&c, nil))
	u, p, err := a.GetMemcachedServiceAuth("unknown:9000")
	if _, ok := err.(UnknownHostPortError); u != "" || p != "" || !ok {
		t.Fatal("Expect error trying to get auth for unknown service")
	}
	u, p, _ = a.GetMemcachedServiceAuth("beta.local:9000")
	if u != "_admin" || p != "foobar" {
		t.Fatalf("Expect valid creds for beta.local:9000. Got: %s:%s", u, p)
	}
	u, p, _ = a.GetMemcachedServiceAuth("chi.local:12001")
	if u != "_admin" || p != "barfoo" {
		t.Fatalf("Expect valid creds for chi.local:12001. Got: %s:%s", u, p)
	}

	u, p, _ = a.GetHTTPServiceAuth("chi.local:9001")
	if u != "@component" || p != "barfoo" {
		t.Fatalf("Expect valid http creds for chi.local:9001. Got: %s:%s", u, p)
	}
}

func TestTokenAdmin(t *testing.T) {
	rt := newTestingRT(t)
	rt.setTokenAuth("Administrator", "admin", "1234567890")

	a := newAuth(0)
	a.setTransport(rt)

	must(a.svc.UpdateDB(newCache(a), nil))

	req, err := http.NewRequest("GET", "http://q:11234/_queryStatsmaybe", nil)
	must(err)
	req.Header.Set("Cookie", "ui-auth-q=1234567890")
	req.Header.Set("ns-server-ui", "yes")

	c, err := a.AuthWebCreds(req)
	must(err)
	rt.assertTripped(t, true)

	assertAdmins(t, c, true, false)

	if c.Name() != "Administrator" {
		t.Errorf("Expect name to be Administrator")
	}

	if c.Source() != "ns_server" {
		t.Errorf("Expect source to be ns_server. Got %s", c.Source())
	}
}

func TestUnknownHostPortErrorFormatting(t *testing.T) {
	t.Log("Error: ", UnknownHostPortError("asdsd").Error())
}

func TestStaleErrorFormatting(t *testing.T) {
	s := httptest.NewServer(http.HandlerFunc(func(w http.ResponseWriter, r *http.Request) {
		w.WriteHeader(http.StatusUnauthorized)
	}))
	defer s.Close()

	rpcsvc := revrpc.MustService(s.URL + "/test")
	a := newAuth(10 * time.Second)
	wg := sync.WaitGroup{}
	wg.Add(1)
	go func() {
		oldDef := revrpc.DefaultBabysitErrorPolicy.(revrpc.DefaultErrorPolicy)
		defer func() {
			revrpc.DefaultBabysitErrorPolicy = oldDef
		}()
		tmpDef := oldDef
		tmpDef.RestartsToExit = 1
		revrpc.DefaultBabysitErrorPolicy = tmpDef
		runRPCForSvc(rpcsvc, a.svc)
		wg.Done()
	}()

	_, err := a.Auth("", "")
	se, ok := err.(*DBStaleError)
	if !ok {
		t.Fatalf("Expected stale error. Got: %s", err)
	}
	errString := se.Error()
	t.Log("error string: ", errString)
	expectedString := "CBAuth database is stale: last reason: Need 200 status!. Got "
	if errString[:len(expectedString)] != expectedString {
		t.Fatalf("Expecting specific prefix of stale error. Got %s", errString)
	}
	wg.Wait()
}<|MERGE_RESOLUTION|>--- conflicted
+++ resolved
@@ -229,143 +229,6 @@
 
 }
 
-<<<<<<< HEAD
-=======
-func doTestStaleThenAdmin(t *testing.T, updateBeforeTimer bool) {
-	timerchan := make(chan bool)
-	var freshChan chan struct{}
-	a := newAuthForTest(func(ch chan struct{}, timeoutBody func()) {
-		freshChan = ch
-		go func() {
-			<-timerchan
-			timeoutBody()
-		}()
-	})
-	a.setTransport(newTestingRT(t))
-
-	updatechan := make(chan bool)
-	go func() {
-		c := newCache(a)
-		c.Admin = mkUser("admin", "asdasd", "nacl")
-		<-updatechan
-		must(a.svc.UpdateDB(c, nil))
-		<-updatechan
-	}()
-
-	go func() {
-		freshChan <- struct{}{}
-		if !updateBeforeTimer {
-			close(timerchan)
-			return
-		}
-
-		updatechan <- true
-		updatechan <- true
-		close(timerchan)
-	}()
-
-	cred, err := a.Auth("admin", "asdasd")
-	if updateBeforeTimer {
-		must(err)
-		if ok, _ := cred.IsAllowed("cluster.admin.settings!write"); !ok {
-			t.Fatal("user admin must be recognised as admin")
-		}
-	} else {
-		if _, ok := err.(*DBStaleError); !ok {
-			t.Fatal("db must be stale")
-		}
-		updatechan <- true
-		updatechan <- true
-	}
-
-	if _, ok := <-timerchan; ok {
-		t.Fatal("timerchan must be closed")
-	}
-
-	cred, err = a.Auth("admin", "badpass")
-	if err != ErrNoAuth {
-		t.Fatalf("badpass must not work. Instead got: %v and %v", cred, err)
-	}
-
-	cred, err = a.Auth("admin", "asdasd")
-	must(err)
-	if ok, _ := cred.IsAllowed("cluster.admin.settings!write"); !ok {
-		t.Fatal("user admin must be recognised as admin")
-	}
-}
-
-func TestStaleThenAdminTimerCase(t *testing.T) {
-	doTestStaleThenAdmin(t, false)
-}
-
-func TestStaleThenAdminUpdateCase(t *testing.T) {
-	doTestStaleThenAdmin(t, true)
-}
-
-func mkBucket(name, pwd string) (rv cbauthimpl.Bucket) {
-	rv.Name = name
-	rv.Password = pwd
-	return
-}
-
-func canAccessBucket(c Creds, bucket string) bool {
-	return acc(c.IsAllowed("cluster.bucket[" + bucket + "].data!write"))
-}
-
-func TestBucketsAuth(t *testing.T) {
-	a := newAuth(0)
-	a.setTransport(newTestingRT(t))
-
-	cache := newCache(a)
-	cache.Buckets = append(cbauthimpl.Cache{}.Buckets, mkBucket("default", ""), mkBucket("foo", "bar"))
-	must(a.svc.UpdateDB(cache, nil))
-
-	c, err := a.Auth("foo", "bar")
-	must(err)
-	if !canAccessBucket(c, "foo") {
-		t.Fatal("Expect foo access with right pw to work")
-	}
-	if canAccessBucket(c, "default") {
-		t.Fatal("Expect default access to not work when authed towards foo")
-	}
-	if canAccessBucket(c, "unknown") {
-		t.Fatal("Expect unknown bucket access to not work")
-	}
-	assertAdmins(t, c, false, false)
-
-	c, err = a.Auth("foo", "notbar")
-	if err != ErrNoAuth {
-		t.Fatalf("Expect wrong password auth to fail. Got: %v and %v", c, err)
-	}
-
-	c, err = a.Auth("", "")
-	must(err)
-	assertAdmins(t, c, false, false)
-	if canAccessBucket(c, "foo") {
-		t.Fatal("Expect foo access to not work under anon auth")
-	}
-	if !canAccessBucket(c, "default") {
-		t.Fatal("Expect default access to work under anon auth")
-	}
-
-	// now somebody deletes no-password default bucket
-	must(a.svc.UpdateDB(&cbauthimpl.Cache{
-		Buckets: append(cbauthimpl.Cache{}.Buckets,
-			mkBucket("foo", "bar"))}, nil))
-	c, err = a.Auth("foo", "bar")
-	must(err)
-	assertAdmins(t, c, false, false)
-	if !canAccessBucket(c, "foo") {
-		t.Fatal("Expect foo access to work under right pw")
-	}
-	// and no password access should not work
-	c, err = a.Auth("", "")
-	if err != ErrNoAuth {
-		t.Fatalf("Expect no password access to fail after deletion of default bucket. Got: %v and %v", c, err)
-	}
-}
-
->>>>>>> c2fbf5e0
 func mkNode(host, user, pwd string, ports []int, local bool) (rv cbauthimpl.Node) {
 	rv.Host = host
 	rv.User = user
